--- conflicted
+++ resolved
@@ -1,4 +1,4 @@
-﻿using System;
+using System;
 using System.Collections.Generic;
 using System.Linq;
 using UnityEditor;
@@ -21,12 +21,9 @@
         /// <summary> Called when opened by NodeEditorWindow </summary>
         public virtual void OnOpen() { }
 
-<<<<<<< HEAD
         /// <summary> Called when editorwindow changes graph or is disabled </summary>
         public virtual void OnClose() { }
 
-=======
->>>>>>> e3127a91
         /// <summary> Called when NodeEditorWindow gains focus </summary>
         public virtual void OnWindowFocus() { }
 
