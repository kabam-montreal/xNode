﻿using System;
using System.Collections.Generic;
using System.Linq;
using UnityEditor;
using UnityEngine;
using XNode;

namespace XNodeEditor {
    /// <summary> Base class to derive custom NodeGraph editors from. Use this to override how graphs are drawn in the editor. </summary>
    [CustomNodeGraphEditor(typeof(XNode.NodeGraph))]
    public class NodeGraphEditor : XNodeEditor.Internal.NodeEditorBase<NodeGraphEditor, NodeGraphEditor.CustomNodeGraphEditorAttribute, XNode.INodeGraph>, ICustomEditor<XNode.INodeGraph>, INodeGraphEditor {

        INodeGraph INodeGraphEditor.target { get { return base.target; } }

        [Obsolete("Use window.position instead")]
        public Rect position { get { return window.position; } set { window.position = value; } }

        INodeGraph ICustomEditor<INodeGraph>.Target { get { return target as INodeGraph; } }
        SerializedObject ICustomEditor<INodeGraph>.SerializedObject { get { return serializedObject; } }

        /// <summary> Are we currently renaming a node? </summary>
        protected bool isRenaming;

        public virtual void OnGUI() { }

        /// <summary> Called when opened by NodeEditorWindow </summary>
        public virtual void OnOpen() { }

        public virtual Texture2D GetGridTexture() {
            return NodeEditorPreferences.GetSettings().gridTexture;
        }

        public virtual Texture2D GetSecondaryGridTexture() {
            return NodeEditorPreferences.GetSettings().crossTexture;
        }

        /// <summary> Return default settings for this graph type. This is the settings the user will load if no previous settings have been saved. </summary>
        public virtual NodeEditorPreferences.Settings GetDefaultPreferences() {
            return new NodeEditorPreferences.Settings();
        }

        /// <summary> Returns context node menu path. Null or empty strings for hidden nodes. </summary>
        public virtual string GetNodeMenuName(Type type) {
            //Check if type has the CreateNodeMenuAttribute
            XNode.Node.CreateNodeMenuAttribute attrib;
            if (NodeEditorUtilities.GetAttrib(type, out attrib)) // Return custom path
                return attrib.menuName;
            else // Return generated path
                return ObjectNames.NicifyVariableName(type.ToString().Replace('.', '/'));
        }

        /// <summary> Add items for the context menu when right-clicking this node. Override to add custom menu items. </summary>
        public virtual void AddContextMenuItems(GenericMenu menu) {
            Vector2 pos = NodeEditorWindow.current.WindowToGridPosition(Event.current.mousePosition);
            for (int i = 0; i < NodeEditorWindow.nodeTypes.Length; i++) {
                Type type = NodeEditorWindow.nodeTypes[i];

                //Get node context menu path
                string path = GetNodeMenuName(type);
                if (string.IsNullOrEmpty(path)) continue;

                menu.AddItem(new GUIContent(path), false, () => {
                    CreateNode(type, pos);
                });
            }
            menu.AddSeparator("");
            menu.AddItem(new GUIContent("Preferences"), false, () => NodeEditorWindow.OpenPreferences());
            NodeEditorWindow.AddCustomContextMenuItems(menu, target);
        }

        public virtual Color GetPortColor(XNode.NodePort port) {
            return GetTypeColor(port.ValueType);
        }

        public virtual Color GetTypeColor(Type type) {
            return NodeEditorPreferences.GetTypeColor(type);
        }

        /// <summary> Create a node and save it in the graph asset </summary>
<<<<<<< HEAD
        public virtual XNode.INode CreateNode(Type type, Vector2 position) {
            XNode.INode node = ((INodeGraph) target).AddNode(type);
            node.Position = position;
            if (string.IsNullOrEmpty(node.Name)) node.Name = UnityEditor.ObjectNames.NicifyVariableName(type.Name);
            if (node is ScriptableObject) AssetDatabase.AddObjectToAsset(node as ScriptableObject, target);
=======
        public virtual void CreateNode(Type type, Vector2 position) {
            XNode.Node node = target.AddNode(type);
            node.position = position;
            if (string.IsNullOrEmpty(node.name)) {
                // Automatically remove redundant 'Node' postfix
                string typeName = type.Name;
                if (typeName.EndsWith("Node")) typeName = typeName.Substring(0, typeName.LastIndexOf("Node"));
                node.name = UnityEditor.ObjectNames.NicifyVariableName(typeName);
            }
            AssetDatabase.AddObjectToAsset(node, target);
>>>>>>> 7a5634dc
            if (NodeEditorPreferences.GetSettings().autoSave) AssetDatabase.SaveAssets();
            NodeEditorWindow.RepaintAll();
            return node;
        }

        /// <summary> Creates a copy of the original node in the graph </summary>
        public virtual XNode.INode CopyNode(XNode.INode original) {
            XNode.INode node = ((INodeGraph) target).CopyNode(original);
            node.Name = original.Name;
            if (node is ScriptableObject) AssetDatabase.AddObjectToAsset(node as ScriptableObject, target);
            if (NodeEditorPreferences.GetSettings().autoSave) AssetDatabase.SaveAssets();
            return node;
        }

        /// <summary> Safely remove a node and all its connections. </summary>
<<<<<<< HEAD
        public void RemoveNode(XNode.INode node) {
            UnityEngine.Object.DestroyImmediate(node as UnityEngine.Object, true);
            ((INodeGraph) target).RemoveNode(node);
=======
        public virtual void RemoveNode(XNode.Node node) {
            target.RemoveNode(node);
            UnityEngine.Object.DestroyImmediate(node, true);
>>>>>>> 7a5634dc
            if (NodeEditorPreferences.GetSettings().autoSave) AssetDatabase.SaveAssets();
        }

        [AttributeUsage(AttributeTargets.Class)]
        public class CustomNodeGraphEditorAttribute : Attribute,
            XNodeEditor.Internal.INodeEditorAttrib {
                private Type inspectedType;
                public string editorPrefsKey;
                /// <summary> Tells a NodeGraphEditor which Graph type it is an editor for </summary>
                /// <param name="inspectedType">Type that this editor can edit</param>
                /// <param name="editorPrefsKey">Define unique key for unique layout settings instance</param>
                public CustomNodeGraphEditorAttribute(Type inspectedType, string editorPrefsKey = "xNode.Settings") {
                    this.inspectedType = inspectedType;
                    this.editorPrefsKey = editorPrefsKey;
                }

                public Type GetInspectedType() {
                    return inspectedType;
                }
            }
    }
}<|MERGE_RESOLUTION|>--- conflicted
+++ resolved
@@ -77,24 +77,15 @@
         }
 
         /// <summary> Create a node and save it in the graph asset </summary>
-<<<<<<< HEAD
         public virtual XNode.INode CreateNode(Type type, Vector2 position) {
             XNode.INode node = ((INodeGraph) target).AddNode(type);
             node.Position = position;
-            if (string.IsNullOrEmpty(node.Name)) node.Name = UnityEditor.ObjectNames.NicifyVariableName(type.Name);
-            if (node is ScriptableObject) AssetDatabase.AddObjectToAsset(node as ScriptableObject, target);
-=======
-        public virtual void CreateNode(Type type, Vector2 position) {
-            XNode.Node node = target.AddNode(type);
-            node.position = position;
-            if (string.IsNullOrEmpty(node.name)) {
-                // Automatically remove redundant 'Node' postfix
+            if (string.IsNullOrEmpty(node.Name)) {
                 string typeName = type.Name;
                 if (typeName.EndsWith("Node")) typeName = typeName.Substring(0, typeName.LastIndexOf("Node"));
-                node.name = UnityEditor.ObjectNames.NicifyVariableName(typeName);
+                node.Name = UnityEditor.ObjectNames.NicifyVariableName(typeName);
             }
-            AssetDatabase.AddObjectToAsset(node, target);
->>>>>>> 7a5634dc
+            if (node is ScriptableObject) AssetDatabase.AddObjectToAsset(node as ScriptableObject, target);
             if (NodeEditorPreferences.GetSettings().autoSave) AssetDatabase.SaveAssets();
             NodeEditorWindow.RepaintAll();
             return node;
@@ -110,15 +101,9 @@
         }
 
         /// <summary> Safely remove a node and all its connections. </summary>
-<<<<<<< HEAD
-        public void RemoveNode(XNode.INode node) {
+        public virtual void RemoveNode(XNode.INode node) {
+            ((INodeGraph) target).RemoveNode(node);
             UnityEngine.Object.DestroyImmediate(node as UnityEngine.Object, true);
-            ((INodeGraph) target).RemoveNode(node);
-=======
-        public virtual void RemoveNode(XNode.Node node) {
-            target.RemoveNode(node);
-            UnityEngine.Object.DestroyImmediate(node, true);
->>>>>>> 7a5634dc
             if (NodeEditorPreferences.GetSettings().autoSave) AssetDatabase.SaveAssets();
         }
 
